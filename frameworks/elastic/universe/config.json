--- conflicted
+++ resolved
@@ -126,11 +126,7 @@
           "default": 9300
         },
         "placement": {
-<<<<<<< HEAD
-          "description": "Marathon-style placement constraints (e.g., [[\"hostname\", \"UNIQUE\"]]).",
-=======
-          "description": "Placement constraints for master nodes (e.g., hostname:UNIQUE).",
->>>>>>> 06ae35be
+          "description": "Placement constraints for master nodes (e.g., [[\"hostname\", \"UNIQUE\"]]).",
           "type": "string",
           "default": "[]",
           "media": {
@@ -191,11 +187,7 @@
           "default": "ROOT"
         },
         "placement": {
-<<<<<<< HEAD
-          "description": "Marathon-style placement constraints (e.g., [[\"hostname\", \"UNIQUE\"]]).",
-=======
-          "description": "Placement constraints for data nodes (e.g., hostname:UNIQUE).",
->>>>>>> 06ae35be
+          "description": "Placement constraints for data nodes (e.g., [[\"hostname\", \"UNIQUE\"]]).",
           "type": "string",
           "default": "[]",
           "media": {
@@ -256,11 +248,7 @@
           "default": "ROOT"
         },
         "placement": {
-<<<<<<< HEAD
-          "description": "Marathon-style placement constraints (e.g., [[\"hostname\", \"UNIQUE\"]]).",
-=======
-          "description": "Placement constraints for ingest nodes (e.g., hostname:UNIQUE).",
->>>>>>> 06ae35be
+          "description": "Placement constraints for ingest nodes (e.g., [[\"hostname\", \"UNIQUE\"]]).",
           "type": "string",
           "default": "[]",
           "media": {
@@ -321,11 +309,7 @@
           "default": "ROOT"
         },
         "placement": {
-<<<<<<< HEAD
-          "description": "Marathon-style placement constraints (e.g., [[\"hostname\", \"UNIQUE\"]]).",
-=======
-          "description": "Placement constraints for coordinator nodes (e.g., hostname:UNIQUE).",
->>>>>>> 06ae35be
+          "description": "Placement constraints for coordinator nodes (e.g., [[\"hostname\", \"UNIQUE\"]]).",
           "type": "string",
           "default": "[]",
           "media": {
