--- conflicted
+++ resolved
@@ -36,11 +36,7 @@
             "default": false
           },
           "placement_constraint": {
-<<<<<<< HEAD
-            "description": "Marathon-style placement constraint for Broker nodes. Example: [[\"rack_id\", \"LIKE\", \"rack-foo-.*\"], [\"rack_id\", \"MAX_PER\", \"2\"]]",
-=======
-            "description": "Placement constraints for broker nodes. (e.g., rack_id:LIKE:rack-foo-.*,rack_id:MAX_PER:2).",
->>>>>>> 06ae35be
+            "description": "Placement constraints for broker nodes. Example: [[\"rack_id\", \"LIKE\", \"rack-foo-.*\"], [\"rack_id\", \"MAX_PER\", \"2\"]]",
             "type": "string",
             "default": "[[\\\"hostname\\\", \\\"MAX_PER\\\", \\\"1\\\"]]",
             "media": {
