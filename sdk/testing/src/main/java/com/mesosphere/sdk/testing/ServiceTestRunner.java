package com.mesosphere.sdk.testing;

import com.mesosphere.sdk.config.validate.ConfigValidator;
import com.mesosphere.sdk.dcos.Capabilities;
import com.mesosphere.sdk.offer.LoggingUtils;
import com.mesosphere.sdk.offer.evaluate.PodInfoBuilder;
import com.mesosphere.sdk.scheduler.ServiceScheduler;
import com.mesosphere.sdk.scheduler.TaskKiller;
import com.mesosphere.sdk.scheduler.DefaultScheduler;
import com.mesosphere.sdk.scheduler.FrameworkScheduler;
import com.mesosphere.sdk.scheduler.SchedulerConfig;
import com.mesosphere.sdk.scheduler.TaskKiller;
import com.mesosphere.sdk.scheduler.plan.DefaultPodInstance;
import com.mesosphere.sdk.scheduler.recovery.RecoveryPlanOverriderFactory;
import com.mesosphere.sdk.specification.*;
import com.mesosphere.sdk.specification.yaml.RawServiceSpec;
import com.mesosphere.sdk.specification.yaml.TemplateUtils;
import com.mesosphere.sdk.storage.MemPersister;
import com.mesosphere.sdk.storage.Persister;
import org.apache.mesos.SchedulerDriver;
import org.mockito.Mockito;
import org.slf4j.Logger;

import java.io.File;
import java.util.*;

/**
 * Exercises the service's packaging and Service Specification YAML file by building a Scheduler object against it, then
 * optionally running a series of {@link SimulationTick}s against the result.
 */
public class ServiceTestRunner {

    private static final Logger LOGGER = LoggingUtils.getLogger(ServiceTestRunner.class);
    private static final Random RANDOM = new Random();

    /**
     * Common environment variables that are injected into tasks automatically by the cluster.
     * We inject test values when exercising config rendering
     */
    private static final Map<String, String> DCOS_TASK_ENVVARS;
    static {
        DCOS_TASK_ENVVARS = new HashMap<>();
        DCOS_TASK_ENVVARS.put("MESOS_SANDBOX", "/path/to/mesos/sandbox");
        DCOS_TASK_ENVVARS.put("MESOS_CONTAINER_IP", "999.987.654.321");
        DCOS_TASK_ENVVARS.put("STATSD_UDP_HOST", "999.123.456.789");
        DCOS_TASK_ENVVARS.put("STATSD_UDP_PORT", "99999");
    }

    private final File specPath;
    private File configTemplateDir;
    private Persister persister = new MemPersister();
    private ClusterState oldClusterState = null;
    private final Map<String, String> cosmosOptions = new HashMap<>();
    private final Map<String, String> buildTemplateParams = new HashMap<>();
    private final Map<String, String> customSchedulerEnv = new HashMap<>();
    private final Map<String, Map<String, String>> customPodEnvs = new HashMap<>();
    private RecoveryPlanOverriderFactory recoveryManagerFactory;
    private boolean supportsDefaultExecutor = true;
    private List<ConfigValidator<ServiceSpec>> validators = new ArrayList<>();

    /**
     * Returns a {@link File} object for the service's {@code src/main/dist} directory. Does not check if the directory
     * actually exists.
     */
    public static File getDistDir() {
        return new File(System.getProperty("user.dir") + "/src/main/dist/");
    }

    /**
     * Returns a {@link File} object for a provided filename or relative path within the service's {@code src/main/dist}
     * directory. Does not check if the specified path actually exists.
     */
    public static File getDistFile(String specFilePath) {
        return new File(getDistDir(), specFilePath);
    }

    /**
     * Creates a new instance against the default {@code svc.yml} Service Specification YAML file.
     *
     * <p>WARNING: If you do not invoke the {@link #run()} method, your test will not run!
     */
    public ServiceTestRunner() {
        this("svc.yml");
    }

    /**
     * Creates a new instance against the provided Service Specification YAML filename within the service's
     * {@code src/main/dist} directory.
     *
     * <p>WARNING: If you do not invoke the {@link #run()} method, your test will not run!
     *
     * @param specDistFilename path to the Service Specification YAML file, relative to the {@code src/main/dist}
     *                         directory
     */
    public ServiceTestRunner(String specDistFilename) {
        this(getDistFile(specDistFilename));
    }

    /**
     * Creates a new instance against the provided Service Specification YAML path.
     *
     * <p>WARNING: If you do not invoke the {@link #run()} method, your test will not run!
     *
     * @param specPath path to the Service Specification YAML file, relative to the {@code dist} directory
     */
    public ServiceTestRunner(File specPath) {
        this.specPath = specPath;
        this.configTemplateDir = this.specPath.getParentFile();
    }

    /**
     * Equivalent of {@link #setOptions(String...)} for a {@link Map} instead of string pairs.
     *
     * @see #setOptions(String...)
     */
    public ServiceTestRunner setOptions(Map<String, String> optionMap) {
        this.cosmosOptions.clear();
        this.cosmosOptions.putAll(optionMap);
        return this;
    }

    /**
     * Configures the test with custom options as would be provided via an {@code options.json} file. If this is not
     * invoked then the service defaults from {@code config.json} are used for the test.
     *
     * @param optionKeyVals an even number of strings which will be unpacked as (key, value, key, value, ...), where the
     *     keys should be in {@code section1.section2.section3.name} form as an {@code options.json} file would have
     * @return {@code this}
     */
    public ServiceTestRunner setOptions(String... optionKeyVals) {
        return setOptions(toMap(optionKeyVals));
    }

    /**
     * Equivalent of {@link #setBuildTemplateParams(String...)} for a {@link Map} instead of string pairs.
     *
     * @see #setBuildTemplateParams(String...)
     */
    public ServiceTestRunner setBuildTemplateParams(Map<String, String> paramMap) {
        this.buildTemplateParams.clear();
        this.buildTemplateParams.putAll(paramMap);
        return this;
    }

    /**
     * Configures the test with custom template parameters to be applied against the Universe packaging, as would be
     * provided via {@code TEMPLATE_X} envvars when building the service. These are applied onto {@code config.json}
     * and {@code resource.json} for the test
     *
     * @param paramKeyVals an even number of strings which will be unpacked as (key, value, key, value, ...)
     * @return {@code this}
     */
    public ServiceTestRunner setBuildTemplateParams(String... paramKeyVals) {
        return setBuildTemplateParams(toMap(paramKeyVals));
    }

    /**
     * Configures the test with a custom configuration template location. By default config templates are expected to
     * be in the same directory as the Service Specification YAML file.
     *
     * @return {@code this}
     */
    public ServiceTestRunner setConfigTemplateDir(File configTemplateDir) {
        this.configTemplateDir = configTemplateDir;
        return this;
    }

    /**
     * Configures the test with the provided state from a prior run. This may be used to initialize a second simulation
     * with the state of a first simulation. Otherwise the simulation will be performed with empty state, simulating
     * an initial install.
     *
     * @param serviceTestResult the result from a previous simulation, from which state will be retrieved
     * @return {@code this}
     */
    public ServiceTestRunner setState(ServiceTestResult serviceTestResult) {
        this.persister = serviceTestResult.getPersister();
        this.oldClusterState = serviceTestResult.getClusterState();
        return this;
    }

    /**
     * Equivalent of {@link #setSchedulerEnv(String...)} for a {@link Map} instead of string pairs.
     *
     * @see #setSchedulerEnv(String...)
     */
    public ServiceTestRunner setSchedulerEnv(Map<String, String> schedulerEnvMap) {
        this.customSchedulerEnv.clear();
        this.customSchedulerEnv.putAll(schedulerEnvMap);
        return this;
    }

    /**
     * Configures the test with additional environment variables in the Scheduler beyond those which would be included
     * by the service's {@code marathon.json.mustache}. This may be useful for tests against custom Service
     * Specification YAML files which reference envvars that aren't also present in the packaging's Marathon definition.
     * These values will override any produced by the service's packaging.
     *
     * @param schedulerEnvKeyVals an even number of strings which will be unpacked as (key, value, key, value, ...)
     * @return {@code this}
     */
    public ServiceTestRunner setSchedulerEnv(String... schedulerEnvKeyVals) {
        setSchedulerEnv(toMap(schedulerEnvKeyVals));
        return this;
    }

    /**
     * Equivalent of {@link #setPodEnv(String, String...)} for a {@link Map} instead of string pairs.
     *
     * @see #setPodEnv(String, String...)
     */
    public ServiceTestRunner setPodEnv(String podType, Map<String, String> podEnvMap) {
        Map<String, String> podEnv = this.customPodEnvs.get(podType);
        if (podEnv == null) {
            podEnv = new HashMap<>();
            this.customPodEnvs.put(podType, podEnv);
        }
        podEnv.clear();
        podEnv.putAll(podEnvMap);
        return this;
    }

    /**
     * Configures the test with additional environment variables in the specified Pod, beyond those which would be
     * included by the Scheduler or by Mesos. This may be useful for services whose tasks configure environment
     * variables before rendering config files via execution of {@code bootstrap}.
     *
     * @param podType the pod to set the environment against
     * @param podEnvKeyVals an even number of strings which will be unpacked as (key, value, key, value, ...)
     * @return {@code this}
     */
    public ServiceTestRunner setPodEnv(String podType, String... podEnvKeyVals) {
        return setPodEnv(podType, toMap(podEnvKeyVals));
    }

    /**
     * Allows the specification of custom recovery logic just as in
     * {@link com.mesosphere.sdk.scheduler.SchedulerBuilder#setRecoveryManagerFactory(RecoveryPlanOverriderFactory)}.
     */
    public ServiceTestRunner setRecoveryManagerFactory(RecoveryPlanOverriderFactory recoveryManagerFactory) {
        this.recoveryManagerFactory = recoveryManagerFactory;
        return this;
    }

    /**
     * Assigns a list of custom configuration validators which will be applied to service configurations, in addition to
     * the default configuration validators.
     */
    public ServiceTestRunner addCustomValidator(ConfigValidator<ServiceSpec> validator) {
        this.validators.add(validator);
        return this;
    }

    /**
     * Simulates DC/OS 1.9 behavior of using a custom executor instead of the default executor.
     *
     * Individual services shouldn't need to use this, it's more for testing of the SDK itself.
     */
    public ServiceTestRunner setUseCustomExecutor() {
        this.supportsDefaultExecutor = false;
        return this;
    }

    /**
     * Exercises the service's packaging and resulting Service Specification YAML file without running any simulation
     * afterwards.
     *
     * @return a {@link ServiceTestResult} containing the resulting scheduler environment and spec information
     * @throws Exception if the test failed
     */
    public ServiceTestResult run() throws Exception {
        return run(Collections.emptyList());
    }

    /**
     * Exercises the service's packaging and resulting Service Specification YAML file, then runs the provided
     * simulation ticks, if any are provided.
     *
     * @return a {@link ServiceTestResult} containing the resulting scheduler environment and spec information
     * @throws Exception if the test failed
     */
    public ServiceTestResult run(Collection<SimulationTick> ticks) throws Exception {
        SchedulerConfig mockSchedulerConfig = Mockito.mock(SchedulerConfig.class);
        Mockito.when(mockSchedulerConfig.getExecutorURI()).thenReturn("test-executor-uri");
        Mockito.when(mockSchedulerConfig.getLibmesosURI()).thenReturn("test-libmesos-uri");
        Mockito.when(mockSchedulerConfig.getJavaURI()).thenReturn("test-java-uri");
        Mockito.when(mockSchedulerConfig.getBootstrapURI()).thenReturn("bootstrap-uri");
        Mockito.when(mockSchedulerConfig.getApiServerPort()).thenReturn(8080);
        Mockito.when(mockSchedulerConfig.getDcosSpace()).thenReturn("test-space");

        Capabilities mockCapabilities = Mockito.mock(Capabilities.class);
        Mockito.when(mockCapabilities.supportsGpuResource()).thenReturn(true);
        Mockito.when(mockCapabilities.supportsCNINetworking()).thenReturn(true);
        Mockito.when(mockCapabilities.supportsNamedVips()).thenReturn(true);
        Mockito.when(mockCapabilities.supportsRLimits()).thenReturn(true);
        Mockito.when(mockCapabilities.supportsPreReservedResources()).thenReturn(true);
        Mockito.when(mockCapabilities.supportsFileBasedSecrets()).thenReturn(true);
        Mockito.when(mockCapabilities.supportsEnvBasedSecretsProtobuf()).thenReturn(true);
        Mockito.when(mockCapabilities.supportsEnvBasedSecretsDirectiveLabel()).thenReturn(true);
        Mockito.when(mockCapabilities.supportsDomains()).thenReturn(true);
        Mockito.when(mockCapabilities.supportsDefaultExecutor()).thenReturn(supportsDefaultExecutor);
        Capabilities.overrideCapabilities(mockCapabilities);

        // Disable background TaskKiller thread, to avoid erroneous kill invocations
        TaskKiller.reset(false);

        Map<String, String> schedulerEnvironment =
                CosmosRenderer.renderSchedulerEnvironment(cosmosOptions, buildTemplateParams);
        schedulerEnvironment.putAll(customSchedulerEnv);

        // Test 1: Does RawServiceSpec render?
        RawServiceSpec rawServiceSpec = RawServiceSpec.newBuilder(specPath)
                .setEnv(schedulerEnvironment)
                .build();

        // Test 2: Does ServiceSpec render?
        ServiceSpec serviceSpec = DefaultServiceSpec.newGenerator(
                rawServiceSpec, mockSchedulerConfig, schedulerEnvironment, configTemplateDir).build();

        // Test 3: Does the scheduler build?
        ServiceScheduler serviceScheduler = DefaultScheduler.newBuilder(serviceSpec, mockSchedulerConfig, persister)
                .setPlansFrom(rawServiceSpec)
                .setRecoveryManagerFactory(recoveryManagerFactory)
                .setCustomConfigValidators(validators)
                .build();
        FrameworkScheduler frameworkScheduler =
                new FrameworkScheduler(serviceScheduler.getPersister(), serviceScheduler)
                .setReadyToAcceptOffers()
                .disableThreading();

        // Test 4: Can we render the per-task config templates without any missing values?
        Collection<ServiceTestResult.TaskConfig> taskConfigs = getTaskConfigs(serviceSpec);

        // Test 5: Run simulation, if any was provided
        ClusterState clusterState;
        if (oldClusterState == null) {
            // Initialize new cluster state
            clusterState = ClusterState.create(serviceSpec, serviceScheduler);
        } else {
            // Carry over prior cluster state
            clusterState = ClusterState.withUpdatedConfig(oldClusterState, serviceSpec, serviceScheduler);
        }
        SchedulerDriver mockDriver = Mockito.mock(SchedulerDriver.class);
        for (SimulationTick tick : ticks) {
            if (tick instanceof Expect) {
                LOGGER.info("EXPECT: {}", tick.getDescription());
                try {
                    ((Expect) tick).expect(clusterState, mockDriver);
                } catch (Throwable e) {
                    throw buildSimulationError(ticks, tick, e);
                }
            } else if (tick instanceof Send) {
                LOGGER.info("SEND:   {}", tick.getDescription());
                ((Send) tick).send(clusterState, mockDriver, frameworkScheduler);
            } else {
                throw new IllegalArgumentException(String.format("Unrecognized tick type: %s", tick));
            }
        }

        // Reset Capabilities API to default behavior:
        Capabilities.overrideCapabilities(null);

        // Re-enable background TaskKiller thread for other tests
<<<<<<< HEAD
        TaskKiller.reset(false);
=======
        TaskKiller.reset(true);
>>>>>>> 39f53520

        return new ServiceTestResult(
                serviceSpec, rawServiceSpec, schedulerEnvironment, taskConfigs, persister, clusterState);
    }

    private static AssertionError buildSimulationError(
            Collection<SimulationTick> allTicks, SimulationTick failedTick, Throwable originalError) {
        StringJoiner errorRows = new StringJoiner("\n");
        errorRows.add(String.format("Expectation failed: %s", failedTick.getDescription()));
        errorRows.add("Simulation steps:");
        int i = 0;
        for (SimulationTick tick : allTicks) {
            String prefix = tick == failedTick ? ">>>FAIL<<< " : "";
            if (tick instanceof Expect) {
                prefix += "EXPECT";
            } else if (tick instanceof Send) {
                prefix += "SEND";
            } else {
                prefix += "???";
            }
            errorRows.add(String.format("%2s %s %s", ++i, prefix, tick.getDescription()));
        }
        // Print the original message last, because junit output will truncate based on its content:
        errorRows.add(String.format("Failure was: %s", originalError.getMessage()));
        return new AssertionError(errorRows.toString(), originalError);
    }

    private Collection<ServiceTestResult.TaskConfig> getTaskConfigs(ServiceSpec serviceSpec) {
        Collection<ServiceTestResult.TaskConfig> taskConfigs = new ArrayList<>();
        for (PodSpec podSpec : serviceSpec.getPods()) {
            PodInstance podInstance = new DefaultPodInstance(podSpec, 0);
            Map<String, String> customEnv = customPodEnvs.get(podSpec.getType());
            for (TaskSpec taskSpec : podSpec.getTasks()) {
                Map<String, String> taskEnv = getTaskEnv(serviceSpec, podInstance, taskSpec);
                if (customEnv != null) {
                    taskEnv.putAll(customEnv);
                }
                for (ConfigFileSpec configFileSpec : taskSpec.getConfigFiles()) {
                    // If your test is failing here: did you forget to include custom values via setPodEnv()?
                    String content = TemplateUtils.renderMustacheThrowIfMissing(
                            String.format("pod=%s task=%s config=%s",
                                    podSpec.getType(), taskSpec.getName(), configFileSpec.getName()),
                            configFileSpec.getTemplateContent(),
                            taskEnv);
                    taskConfigs.add(new ServiceTestResult.TaskConfig(
                            podSpec.getType(), taskSpec.getName(), configFileSpec.getName(), content));
                }
            }
        }
        return taskConfigs;
    }

    private static Map<String, String> getTaskEnv(ServiceSpec serviceSpec, PodInstance podInstance, TaskSpec taskSpec) {
        Map<String, String> taskEnv = new HashMap<>();
        taskEnv.putAll(PodInfoBuilder.getTaskEnvironment(serviceSpec.getName(), podInstance, taskSpec));
        taskEnv.putAll(DCOS_TASK_ENVVARS);
        // Inject envvars for any ports with envvar advertisement configured:
        for (ResourceSpec resourceSpec : taskSpec.getResourceSet().getResources()) {
            if (!(resourceSpec instanceof PortSpec)) {
                continue;
            }
            PortSpec portSpec = (PortSpec) resourceSpec;
            if (portSpec.getEnvKey() == null) {
                continue;
            }
            long portVal = portSpec.getPort();
            if (portVal == 0) {
                // Default ephemeral port range on linux is 32768 through 60999. Let's simulate that.
                // See: /proc/sys/net/ipv4/ip_local_port_range
                portVal = RANDOM.nextInt(61000 - 32768 /* result: 0 thru 28231 */) + 32768;
            }
            taskEnv.put(portSpec.getEnvKey(), String.valueOf(portVal));
        }
        return taskEnv;
    }

    private static Map<String, String> toMap(String... keyVals) {
        Map<String, String> map = new HashMap<>();
        if (keyVals.length % 2 != 0) {
            throw new IllegalArgumentException(String.format(
                    "Expected an even number of arguments [key, value, key, value, ...], got: %d",
                    keyVals.length));
        }
        for (int i = 0; i < keyVals.length; i += 2) {
            map.put(keyVals[i], keyVals[i + 1]);
        }
        return map;
    }
}<|MERGE_RESOLUTION|>--- conflicted
+++ resolved
@@ -4,11 +4,10 @@
 import com.mesosphere.sdk.dcos.Capabilities;
 import com.mesosphere.sdk.offer.LoggingUtils;
 import com.mesosphere.sdk.offer.evaluate.PodInfoBuilder;
-import com.mesosphere.sdk.scheduler.ServiceScheduler;
-import com.mesosphere.sdk.scheduler.TaskKiller;
 import com.mesosphere.sdk.scheduler.DefaultScheduler;
 import com.mesosphere.sdk.scheduler.FrameworkScheduler;
 import com.mesosphere.sdk.scheduler.SchedulerConfig;
+import com.mesosphere.sdk.scheduler.ServiceScheduler;
 import com.mesosphere.sdk.scheduler.TaskKiller;
 import com.mesosphere.sdk.scheduler.plan.DefaultPodInstance;
 import com.mesosphere.sdk.scheduler.recovery.RecoveryPlanOverriderFactory;
@@ -361,11 +360,7 @@
         Capabilities.overrideCapabilities(null);
 
         // Re-enable background TaskKiller thread for other tests
-<<<<<<< HEAD
-        TaskKiller.reset(false);
-=======
         TaskKiller.reset(true);
->>>>>>> 39f53520
 
         return new ServiceTestResult(
                 serviceSpec, rawServiceSpec, schedulerEnvironment, taskConfigs, persister, clusterState);
