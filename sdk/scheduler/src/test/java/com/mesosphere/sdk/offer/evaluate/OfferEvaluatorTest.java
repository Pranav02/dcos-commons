package com.mesosphere.sdk.offer.evaluate;

import com.mesosphere.sdk.dcos.Capabilities;
import com.mesosphere.sdk.dcos.ResourceRefinementCapabilityContext;
import com.mesosphere.sdk.offer.*;
import com.mesosphere.sdk.offer.taskdata.TaskLabelReader;
import com.mesosphere.sdk.offer.taskdata.TaskLabelWriter;
import com.mesosphere.sdk.scheduler.plan.*;
import com.mesosphere.sdk.scheduler.recovery.FailureUtils;
import com.mesosphere.sdk.scheduler.recovery.RecoveryType;
import com.mesosphere.sdk.specification.*;
import com.mesosphere.sdk.state.PersistentLaunchRecorder;
import com.mesosphere.sdk.testutils.OfferTestUtils;
import com.mesosphere.sdk.testutils.ResourceTestUtils;
import com.mesosphere.sdk.testutils.TaskTestUtils;
import com.mesosphere.sdk.testutils.TestConstants;
import org.apache.mesos.Protos;
import org.apache.mesos.Protos.*;
import org.apache.mesos.Protos.Offer.Operation;
import org.junit.Assert;
import org.junit.Test;
import org.mockito.Mock;

import java.io.File;
import java.util.*;
import java.util.stream.Collectors;

@SuppressWarnings("deprecation")
public class OfferEvaluatorTest extends OfferEvaluatorTestBase {
    @Mock ServiceSpec serviceSpec;

    @Test
    public void testReserveLaunchScalar() throws Exception {
        PodInstanceRequirement podInstanceRequirement = PodInstanceRequirementTestUtils.getCpuRequirement(1.0);
        Resource offeredResource = ResourceTestUtils.getUnreservedCpus(2.0);

        List<OfferRecommendation> recommendations = evaluator.evaluate(
                podInstanceRequirement,
                Arrays.asList(OfferTestUtils.getCompleteOffer(offeredResource)));
        Assert.assertEquals(5, recommendations.size());

        // Validate RESERVE Operation
        Operation reserveOperation = recommendations.get(0).getOperation();
        Resource reserveResource = reserveOperation.getReserve().getResources(0);

        Resource.ReservationInfo reservation = ResourceUtils.getReservation(reserveResource).get();
        Assert.assertEquals(Operation.Type.RESERVE, reserveOperation.getType());
        Assert.assertEquals(1.0, reserveResource.getScalar().getValue(), 0.0);
        validateRole(reserveResource);
        Assert.assertEquals(TestConstants.ROLE, ResourceUtils.getRole(reserveResource));
        Assert.assertEquals(TestConstants.PRINCIPAL, reservation.getPrincipal());
        Assert.assertEquals(36, getResourceId(reserveResource).length());
        Assert.assertFalse(reserveResource.hasDisk());

        // Validate LAUNCH Operation
        Operation launchOperation = recommendations.get(4).getOperation();
        Resource launchResource = launchOperation.getLaunchGroup().getTaskGroup().getTasks(0).getResources(0);

        Assert.assertEquals(Operation.Type.LAUNCH_GROUP, launchOperation.getType());
        Assert.assertEquals(getResourceId(reserveResource), getResourceId(launchResource));

<<<<<<< HEAD
        String prefix = TestConstants.POD_TYPE + "__";
        Assert.assertTrue(executorId.startsWith(prefix));
        Assert.assertEquals(prefix.length() + UUID.randomUUID().toString().length(), executorId.length());
=======
        Protos.ExecutorID executorId = launchOperation.getLaunchGroup().getExecutor().getExecutorId();
        Assert.assertEquals(TestConstants.POD_TYPE, CommonIdUtils.toExecutorName(executorId));
>>>>>>> ae5cc5c3
    }

    private Collection<Resource> getExpectedExecutorResources(ExecutorInfo executorInfo) {
        String executorCpuId = executorInfo.getResourcesList().stream()
                .filter(r -> r.getName().equals("cpus"))
                .map(ResourceUtils::getResourceId)
                .filter(o -> o.isPresent())
                .map(o -> o.get())
                .findFirst()
                .get();
        String executorMemId = executorInfo.getResourcesList().stream()
                .filter(r -> r.getName().equals("mem"))
                .map(ResourceUtils::getResourceId)
                .filter(o -> o.isPresent())
                .map(o -> o.get())
                .findFirst()
                .get();
        String executorDiskId = executorInfo.getResourcesList().stream()
                .filter(r -> r.getName().equals("disk"))
                .map(ResourceUtils::getResourceId)
                .filter(o -> o.isPresent())
                .map(o -> o.get())
                .findFirst()
                .get();

        Resource expectedExecutorCpu = ResourceTestUtils.getReservedCpus(0.1, executorCpuId);
        Resource expectedExecutorMem = ResourceTestUtils.getReservedMem(32, executorMemId);
        Resource expectedExecutorDisk = ResourceTestUtils.getReservedDisk(256, executorDiskId);

        return new ArrayList<>(Arrays.asList(expectedExecutorCpu, expectedExecutorMem, expectedExecutorDisk));
    }

    @Test
    public void testReserveLaunchScalarRefined() throws Exception {
        ResourceRefinementCapabilityContext context = new ResourceRefinementCapabilityContext(Capabilities.getInstance());
        try {
            testReserveLaunchScalar();
        } finally {
            context.reset();
        }
    }

    @Test
    public void testRelaunchExpectedScalar() throws Exception {
        PodInstanceRequirement podInstanceRequirement = PodInstanceRequirementTestUtils.getCpuRequirement(1.0);

        // Launch for the first time.
        String resourceId = getFirstResourceId(
                recordLaunchWithCompleteOfferedResources(
                        podInstanceRequirement,
                        ResourceTestUtils.getUnreservedCpus(2.0)));

        // Launch again on expected resources.
        Collection<Resource> expectedResources = getExpectedExecutorResources(
                stateStore.fetchTasks().iterator().next().getExecutor());
        expectedResources.add(ResourceTestUtils.getReservedCpus(1.0, resourceId));

        List<OfferRecommendation> recommendations = evaluator.evaluate(
                podInstanceRequirement,
                Arrays.asList(OfferTestUtils.getOffer(expectedResources)));
        Assert.assertEquals(1, recommendations.size());

        // Validate LAUNCH Operation
        Operation launchOperation = recommendations.get(0).getOperation();
        Resource launchResource = launchOperation.getLaunchGroup().getTaskGroup().getTasks(0).getResources(0);

        Assert.assertEquals(Operation.Type.LAUNCH_GROUP, launchOperation.getType());
        Assert.assertEquals(resourceId, getResourceId(launchResource));
    }

    @Test
    public void testIncreaseReservationScalar() throws Exception {
        // Launch for the first time with 2.0 cpus offered, 1.0 cpus required.
        String resourceId = getFirstResourceId(
                recordLaunchWithCompleteOfferedResources(
                        PodInstanceRequirementTestUtils.getCpuRequirement(1.0),
                        ResourceTestUtils.getUnreservedCpus(2.0)));

        // Launch again with 1.0 cpus reserved, 1.0 cpus unreserved, and 2.0 cpus required.
        PodInstanceRequirement podInstanceRequirement = PodInstanceRequirementTestUtils.getCpuRequirement(2.0);
        Resource offeredResource = ResourceTestUtils.getReservedCpus(1.0, resourceId);
        Resource unreservedResource = ResourceTestUtils.getUnreservedCpus(1.0);

        Collection<Resource> expectedResources = getExpectedExecutorResources(
                stateStore.fetchTasks().iterator().next().getExecutor());
        expectedResources.addAll(Arrays.asList(offeredResource, unreservedResource));

        List<OfferRecommendation> recommendations = evaluator.evaluate(
                podInstanceRequirement,
                Arrays.asList(OfferTestUtils.getOffer(expectedResources)));
        Assert.assertEquals(2, recommendations.size());

        // Validate RESERVE Operation
        Operation reserveOperation = recommendations.get(0).getOperation();
        Resource reserveResource = reserveOperation.getReserve().getResources(0);

        Resource.ReservationInfo reservation = ResourceUtils.getReservation(reserveResource).get();
        Assert.assertEquals(Operation.Type.RESERVE, reserveOperation.getType());
        Assert.assertEquals(1.0, reserveResource.getScalar().getValue(), 0.0);
        validateRole(reserveResource);
        Assert.assertEquals(TestConstants.ROLE, ResourceUtils.getRole(reserveResource));
        Assert.assertEquals(TestConstants.PRINCIPAL, reservation.getPrincipal());
        Assert.assertEquals(resourceId, getResourceId(reserveResource));

        // Validate LAUNCH Operation
        Operation launchOperation = recommendations.get(1).getOperation();
        Resource launchResource = launchOperation.getLaunchGroup().getTaskGroup().getTasks(0).getResources(0);

        Assert.assertEquals(Operation.Type.LAUNCH_GROUP, launchOperation.getType());
        Assert.assertEquals(resourceId, getResourceId(launchResource));
        Assert.assertEquals(2.0, launchResource.getScalar().getValue(), 0.0);
    }

    @Test
    public void testIncreaseReservationScalarRefined() throws Exception {
        ResourceRefinementCapabilityContext context = new ResourceRefinementCapabilityContext(Capabilities.getInstance());
        try {
            testIncreaseReservationScalar();
        } finally {
            context.reset();
        }
    }

    @Test
    public void testIncreasePreReservedReservationScalar() throws Exception {
        final String preReservedRole = "slave_public";

        // Launch for the first time with 2.0 cpus offered, 1.0 cpus required.
        String resourceId = getFirstResourceId(
                recordLaunchWithCompleteOfferedResources(
                        PodInstanceRequirementTestUtils.getCpuRequirement(1.0, preReservedRole),
                        preReservedRole,
                        ResourceTestUtils.getUnreservedCpus(2.0, preReservedRole)));

        // Launch again with 1.0 cpus reserved, 1.0 cpus unreserved, and 2.0 cpus required.
        PodInstanceRequirement podInstanceRequirement =
                PodInstanceRequirementTestUtils.getCpuRequirement(2.0, preReservedRole);
        Resource offeredResource = ResourceTestUtils.getReservedCpus(1.0, resourceId);
        Resource unreservedResource = ResourceTestUtils.getUnreservedCpus(1.0, preReservedRole);

        Collection<Resource> expectedResources = getExpectedExecutorResources(
                stateStore.fetchTasks().iterator().next().getExecutor());
        expectedResources.addAll(Arrays.asList(offeredResource, unreservedResource));

        List<OfferRecommendation> recommendations = evaluator.evaluate(
                podInstanceRequirement,
                Arrays.asList(OfferTestUtils.getOffer(expectedResources)));
        Assert.assertEquals(2, recommendations.size());

        // Validate RESERVE Operation
        Operation reserveOperation = recommendations.get(0).getOperation();
        Resource reserveResource = reserveOperation.getReserve().getResources(0);

        Resource.ReservationInfo reservation = ResourceUtils.getReservation(reserveResource).get();
        Assert.assertEquals(Operation.Type.RESERVE, reserveOperation.getType());
        Assert.assertEquals(1.0, reserveResource.getScalar().getValue(), 0.0);
        validateRole(reserveResource);
        Assert.assertEquals(TestConstants.ROLE, ResourceUtils.getRole(reserveResource));
        Assert.assertEquals(TestConstants.PRINCIPAL, reservation.getPrincipal());
        Assert.assertEquals(resourceId, getResourceId(reserveResource));

        // Validate LAUNCH Operation
        Operation launchOperation = recommendations.get(1).getOperation();
        Resource launchResource = launchOperation.getLaunchGroup().getTaskGroup().getTasks(0).getResources(0);

        Assert.assertEquals(Operation.Type.LAUNCH_GROUP, launchOperation.getType());
        Assert.assertEquals(resourceId, getResourceId(launchResource));
        Assert.assertEquals(2.0, launchResource.getScalar().getValue(), 0.0);
    }

    @Test
    public void testDecreaseReservationScalar() throws Exception {
        // Launch for the first time.
        Resource reserveResource = recordLaunchWithCompleteOfferedResources(
                PodInstanceRequirementTestUtils.getCpuRequirement(2.0),
                ResourceTestUtils.getUnreservedCpus(2.0))
                .get(0);
        String resourceId = getResourceId(reserveResource);
        Collection<Resource> offeredResources = getExpectedExecutorResources(
                stateStore.fetchTasks().iterator().next().getExecutor());

        // Launch again with fewer resources.
        PodInstanceRequirement podInstanceRequirement = PodInstanceRequirementTestUtils.getCpuRequirement(1.0);
        Resource offeredResource = ResourceTestUtils.getReservedCpus(2.0, resourceId);
        Resource unreservedResource = ResourceTestUtils.getUnreservedCpus(1.0);
        offeredResources.addAll(Arrays.asList(offeredResource, unreservedResource));

        List<OfferRecommendation> recommendations = evaluator.evaluate(
                podInstanceRequirement,
                Arrays.asList(OfferTestUtils.getOffer(offeredResources)));
        Assert.assertEquals(2, recommendations.size());

        // Validate UNRESERVE Operation
        Operation unreserveOperation = recommendations.get(0).getOperation();
        Resource unreserveResource = unreserveOperation.getUnreserve().getResources(0);

        Resource.ReservationInfo reservation = ResourceUtils.getReservation(reserveResource).get();
        Assert.assertEquals(Operation.Type.UNRESERVE, unreserveOperation.getType());
        Assert.assertEquals(1.0, unreserveResource.getScalar().getValue(), 0.0);
        validateRole(unreserveResource);
        Assert.assertEquals(TestConstants.ROLE, ResourceUtils.getRole(unreserveResource));
        Assert.assertEquals(TestConstants.PRINCIPAL, reservation.getPrincipal());
        Assert.assertEquals(resourceId, getResourceId(unreserveResource));

        // Validate LAUNCH Operation
        Operation launchOperation = recommendations.get(1).getOperation();
        Resource launchResource = launchOperation.getLaunchGroup().getTaskGroup().getTasks(0).getResources(0);

        Assert.assertEquals(Operation.Type.LAUNCH_GROUP, launchOperation.getType());
        Assert.assertEquals(resourceId, getResourceId(launchResource));
        Assert.assertEquals(1.0, launchResource.getScalar().getValue(), 0.0);
    }

    @Test
    public void testDecreaseReservationScalarRefined() throws Exception {
        ResourceRefinementCapabilityContext context = new ResourceRefinementCapabilityContext(Capabilities.getInstance());
        try {
            testDecreaseReservationScalar();
        } finally {
            context.reset();
        }
    }

    @Test
    public void testFailIncreaseReservationScalar() throws Exception {
        PodInstanceRequirement podInstanceRequirement = PodInstanceRequirementTestUtils.getCpuRequirement(2.0);
        Resource reserveResource = recordLaunchWithCompleteOfferedResources(
                podInstanceRequirement,
                ResourceTestUtils.getUnreservedCpus(2.0))
                .get(0);
        String resourceId = getResourceId(reserveResource);

        Resource offeredResource = ResourceTestUtils.getReservedCpus(1.0, resourceId);
        List<OfferRecommendation> recommendations = evaluator.evaluate(
                podInstanceRequirement,
                Arrays.asList(OfferTestUtils.getCompleteOffer(offeredResource)));
        Assert.assertEquals(0, recommendations.size());
    }

    @Test
    public void testLaunchAttributesEmbedded() throws Exception {
        PodInstanceRequirement podInstanceRequirement = PodInstanceRequirementTestUtils.getCpuRequirement(1.0);
        // Launch for the first time.
        String resourceId = getFirstResourceId(
                recordLaunchWithCompleteOfferedResources(
                        podInstanceRequirement,
                        ResourceTestUtils.getUnreservedCpus(2.0)));

        Collection<Resource> expectedResources = getExpectedExecutorResources(
                stateStore.fetchTasks().iterator().next().getExecutor());
        expectedResources.add(ResourceTestUtils.getReservedCpus(1.0, resourceId));

        Offer.Builder offerBuilder = OfferTestUtils.getOffer(expectedResources).toBuilder();
        Attribute.Builder attrBuilder =
                offerBuilder.addAttributesBuilder().setName("rack").setType(Value.Type.TEXT);
        attrBuilder.getTextBuilder().setValue("foo");
        attrBuilder = offerBuilder.addAttributesBuilder().setName("diskspeed").setType(Value.Type.SCALAR);
        attrBuilder.getScalarBuilder().setValue(1234.5678);

        List<OfferRecommendation> recommendations = evaluator.evaluate(
                podInstanceRequirement,
                Arrays.asList(offerBuilder.build()));
        Assert.assertEquals(1, recommendations.size());

        // Validate LAUNCH Operation
        Operation launchOperation = recommendations.get(0).getOperation();
        Assert.assertEquals(Operation.Type.LAUNCH_GROUP, launchOperation.getType());

        // Validate that TaskInfo has embedded the Attributes from the selected offer:
        TaskInfo launchTask = launchOperation.getLaunchGroup().getTaskGroup().getTasks(0);
        Assert.assertEquals(
                Arrays.asList("rack:foo", "diskspeed:1234.568"),
                new TaskLabelReader(launchTask).getOfferAttributeStrings());
        Resource launchResource = launchTask.getResources(0);
        Assert.assertEquals(resourceId, getResourceId(launchResource));
    }

    @Test
    public void testLaunchMultipleTasksPerExecutor() throws Exception {
        Resource offeredResource = ResourceTestUtils.getUnreservedCpus(3.0);

        ResourceSet resourceSetA = DefaultResourceSet.newBuilder(TestConstants.ROLE, Constants.ANY_ROLE, TestConstants.PRINCIPAL)
                .cpus(1.0)
                .id("resourceSetA")
                .build();
        ResourceSet resourceSetB = DefaultResourceSet.newBuilder(TestConstants.ROLE, Constants.ANY_ROLE, TestConstants.PRINCIPAL)
                .cpus(2.0)
                .id("resourceSetB")
                .build();

        CommandSpec commandSpec = DefaultCommandSpec.newBuilder(Collections.emptyMap())
                .value("./cmd")
                .build();

        TaskSpec taskSpecA = DefaultTaskSpec.newBuilder()
                .name("taskA")
                .commandSpec(commandSpec)
                .goalState(GoalState.RUNNING)
                .resourceSet(resourceSetA)
                .build();
        TaskSpec taskSpecB = DefaultTaskSpec.newBuilder()
                .name("taskB")
                .commandSpec(commandSpec)
                .goalState(GoalState.RUNNING)
                .resourceSet(resourceSetB)
                .build();

        PodSpec podSpec = DefaultPodSpec.newBuilder("executor-uri")
                .addTask(taskSpecA)
                .addTask(taskSpecB)
                .count(1)
                .type(TestConstants.POD_TYPE)
                .build();

        PodInstance podInstance = new DefaultPodInstance(podSpec, 0);
        PodInstanceRequirement podInstanceRequirement =
                PodInstanceRequirement.newBuilder(podInstance, Arrays.asList("taskA", "taskB"))
                        .build();

        List<OfferRecommendation> recommendations = evaluator.evaluate(
                podInstanceRequirement,
                Arrays.asList(OfferTestUtils.getCompleteOffer(offeredResource)));

        Assert.assertEquals(7, recommendations.size());
        Assert.assertEquals(Operation.Type.RESERVE, recommendations.get(0).getOperation().getType());
        Assert.assertEquals(Operation.Type.RESERVE, recommendations.get(2).getOperation().getType());
        Operation launchOp0 = recommendations.get(4).getOperation();
        Assert.assertEquals(Operation.Type.LAUNCH_GROUP, launchOp0.getType());
        Operation launchOp1 = recommendations.get(6).getOperation();
        Assert.assertEquals(Operation.Type.LAUNCH_GROUP, launchOp1.getType());
        Protos.ExecutorID launch0ExecutorId = launchOp0.getLaunchGroup().getTaskGroup()
                .getTasks(0).getExecutor().getExecutorId();
        Protos.ExecutorID launch1ExecutorId = launchOp1.getLaunchGroup().getTaskGroup()
                .getTasks(0).getExecutor().getExecutorId();
        Assert.assertEquals(launch0ExecutorId, launch1ExecutorId);
    }

    @Test
    public void testLaunchNotOnFirstOffer() throws Exception {
        PodInstanceRequirement podInstanceRequirement = PodInstanceRequirementTestUtils.getCpuRequirement(1.0);
        Resource insufficientOffer = ResourceTestUtils.getUnreservedMem(2.0);
        Resource sufficientOffer = ResourceTestUtils.getUnreservedCpus(2.0);

        List<OfferRecommendation> recommendations = evaluator.evaluate(
                podInstanceRequirement,
                Arrays.asList(
                        OfferTestUtils.getCompleteOffer(insufficientOffer),
                        OfferTestUtils.getCompleteOffer(sufficientOffer)));
        Assert.assertEquals(5, recommendations.size());

        // Validate RESERVE Operation
        Operation reserveOperation = recommendations.get(0).getOperation();
        Assert.assertEquals(Operation.Type.RESERVE, reserveOperation.getType());

        // Validate LAUNCH Operation
        Operation launchOperation = recommendations.get(4).getOperation();
        Assert.assertEquals(Operation.Type.LAUNCH_GROUP, launchOperation.getType());
    }

    @Test
    public void testLaunchSequencedTasksInPod() throws Exception {
        ServiceSpec serviceSpec = getServiceSpec("resource-set-seq.yml");

        PodSpec podSpec = serviceSpec.getPods().get(0);
        PodInstance podInstance = new DefaultPodInstance(podSpec, 0);
        PodInstanceRequirement podInstanceRequirement =
                PodInstanceRequirement.newBuilder(podInstance, Arrays.asList("format")).build();

        Offer sufficientOffer = OfferTestUtils.getCompleteOffer(Arrays.asList(
                ResourceTestUtils.getUnreservedCpus(3.0),
                ResourceTestUtils.getUnreservedDisk(500.0)));

        // Launch Task with ONCE goal state, for first time.
        List<OfferRecommendation> recommendations = evaluator.evaluate(
                podInstanceRequirement,
                Arrays.asList(sufficientOffer));

        Assert.assertEquals(recommendations.toString(), 9, recommendations.size());

        // Validate node task operations
        Operation operation = recommendations.get(0).getOperation();
        Assert.assertEquals(Operation.Type.RESERVE, operation.getType());
        LaunchOfferRecommendation launchOfferRecommendation = (LaunchOfferRecommendation) recommendations.get(4);
        operation = launchOfferRecommendation.getOperation();
        Assert.assertEquals(Operation.Type.LAUNCH_GROUP, operation.getType());
        Assert.assertEquals("name-0-backup", operation.getLaunchGroup().getTaskGroup().getTasks(0).getName());
        Assert.assertFalse(launchOfferRecommendation.shouldLaunch());

        // Validate format task operations
        operation = recommendations.get(5).getOperation();
        Assert.assertEquals(Operation.Type.RESERVE, operation.getType());
        operation = recommendations.get(6).getOperation();
        Assert.assertEquals(Operation.Type.RESERVE, operation.getType());
        operation = recommendations.get(7).getOperation();
        Assert.assertEquals(Operation.Type.CREATE, operation.getType());
        launchOfferRecommendation = (LaunchOfferRecommendation) recommendations.get(8);
        operation = launchOfferRecommendation.getOperation();
        Assert.assertEquals(Operation.Type.LAUNCH_GROUP, operation.getType());
        Assert.assertEquals("name-0-format", operation.getLaunchGroup().getTaskGroup().getTasks(0).getName());
        Assert.assertTrue(launchOfferRecommendation.shouldLaunch());

        recordOperations(recommendations);

        // Launch Task with RUNNING goal state, later.
        podInstanceRequirement = PodInstanceRequirement.newBuilder(podInstance, Arrays.asList("node")).build();
        recommendations = evaluator.evaluate(podInstanceRequirement, Arrays.asList(sufficientOffer));
        // Providing sufficient, but unreserved resources should result in no operations.
        Assert.assertEquals(0, recommendations.size());

        Resource cpuResource = operation.getLaunchGroup().getTaskGroup().getTasks(0).getResources(0);
        Resource diskResource = operation.getLaunchGroup().getTaskGroup().getTasks(0).getResources(1);
        String cpuResourceId = ResourceTestUtils.getResourceId(cpuResource);
        String diskResourceId = ResourceTestUtils.getResourceId(diskResource);
        String persistenceId = ResourceTestUtils.getPersistenceId(diskResource);
        ExecutorInfo executorInfo = stateStore.fetchTasks().iterator().next().getExecutor();
        Collection<Resource> expectedResources = getExpectedExecutorResources(executorInfo);
        expectedResources.addAll(Arrays.asList(
                ResourceTestUtils.getReservedCpus(1.0, cpuResourceId),
                ResourceTestUtils.getReservedRootVolume(50.0, diskResourceId, persistenceId)));

        Offer offer = OfferTestUtils.getOffer(expectedResources).toBuilder()
                .addExecutorIds(executorInfo.getExecutorId())
                .build();
        recommendations = evaluator.evaluate(podInstanceRequirement, Arrays.asList(offer));
        // Providing the expected reserved resources should result in a LAUNCH operation.
        Assert.assertEquals(1, recommendations.size());
        operation = recommendations.get(0).getOperation();
        Assert.assertEquals(Operation.Type.LAUNCH_GROUP, operation.getType());
        Assert.assertEquals("name-0-node", operation.getLaunchGroup().getTaskGroup().getTasks(0).getName());
    }

    @Test
    public void testRelaunchFailedPod() throws Exception {
        ServiceSpec serviceSpec = getServiceSpec("resource-set-seq.yml");

        PodSpec podSpec = serviceSpec.getPods().get(0);
        PodInstance podInstance = new DefaultPodInstance(podSpec, 0);
        PodInstanceRequirement podInstanceRequirement =
                PodInstanceRequirement.newBuilder(podInstance, Arrays.asList("format")).build();

        Offer sufficientOffer = OfferTestUtils.getCompleteOffer(Arrays.asList(
                ResourceTestUtils.getUnreservedCpus(3.0),
                ResourceTestUtils.getUnreservedDisk(500.0)));

        // Launch Task with ONCE goal state, for first time.
        List<OfferRecommendation> recommendations = evaluator.evaluate(
                podInstanceRequirement,
                Arrays.asList(sufficientOffer));

        Assert.assertEquals(recommendations.toString(), 9, recommendations.size());

        // Validate node task operations
        Operation operation = recommendations.get(0).getOperation();
        Assert.assertEquals(Operation.Type.RESERVE, operation.getType());
        operation = recommendations.get(4).getOperation();
        Assert.assertEquals(Operation.Type.LAUNCH_GROUP, operation.getType());

        // Validate format task operations
        operation = recommendations.get(5).getOperation();
        Assert.assertEquals(Operation.Type.RESERVE, operation.getType());
        operation = recommendations.get(6).getOperation();
        Assert.assertEquals(Operation.Type.RESERVE, operation.getType());
        operation = recommendations.get(7).getOperation();
        Assert.assertEquals(Operation.Type.CREATE, operation.getType());
        operation = recommendations.get(8).getOperation();
        Assert.assertEquals(Operation.Type.LAUNCH_GROUP, operation.getType());

        recordOperations(recommendations);

        // Attempt to launch task again as non-failed.
        podInstanceRequirement = PodInstanceRequirement.newBuilder(podInstance, Arrays.asList("node")).build();
        recommendations = evaluator.evaluate(podInstanceRequirement, Arrays.asList(sufficientOffer));
        // The pod is running fine according to the state store, so no new deployment is issued.
        Assert.assertEquals(recommendations.toString(), 0, recommendations.size());

        // Now the same operation except with the task flagged as having permanently failed.
        podInstanceRequirement = PodInstanceRequirement.newBuilder(podInstance, Arrays.asList("node"))
                .recoveryType(RecoveryType.PERMANENT)
                .build();
        recommendations = evaluator.evaluate(podInstanceRequirement, Arrays.asList(sufficientOffer));
        // A new deployment replaces the prior one above.
        Assert.assertEquals(recommendations.toString(), 9, recommendations.size());

        // Validate format task operations
        operation = recommendations.get(0).getOperation();
        Assert.assertEquals(Operation.Type.RESERVE, operation.getType());
        operation = recommendations.get(1).getOperation();
        Assert.assertEquals(Operation.Type.RESERVE, operation.getType());
        operation = recommendations.get(2).getOperation();
        Assert.assertEquals(Operation.Type.CREATE, operation.getType());
        operation = recommendations.get(6).getOperation();
        Assert.assertEquals(Operation.Type.LAUNCH_GROUP, operation.getType());

        // Validate node task operations
        operation = recommendations.get(7).getOperation();
        Assert.assertEquals(Operation.Type.RESERVE, operation.getType());
        operation = recommendations.get(8).getOperation();
        Assert.assertEquals(Operation.Type.LAUNCH_GROUP, operation.getType());
    }

    @Test
    public void testTransientToPermanentFailure() throws Exception {
        ServiceSpec serviceSpec = getServiceSpec("resource-set-seq.yml");

        PodSpec podSpec = serviceSpec.getPods().get(0);
        PodInstance podInstance = new DefaultPodInstance(podSpec, 0);
        PodInstanceRequirement podInstanceRequirement =
                PodInstanceRequirement.newBuilder(podInstance, Arrays.asList("node")).build();

        Offer sufficientOffer = OfferTestUtils.getCompleteOffer(Arrays.asList(
                ResourceTestUtils.getUnreservedCpus(3.0),
                ResourceTestUtils.getUnreservedDisk(500.0)));

        // Launch Task with RUNNING goal state, for first time.
        List<OfferRecommendation> recommendations = evaluator.evaluate(
                podInstanceRequirement,
                Arrays.asList(sufficientOffer));

        Assert.assertEquals(recommendations.toString(), 9, recommendations.size());
        recordOperations(recommendations);

        // Fail the task due to a lost Agent
        TaskInfo taskInfo = stateStore.fetchTask(TaskUtils.getTaskNames(podInstance).get(0)).get();
        final Protos.TaskStatus failedStatus = TaskTestUtils.generateStatus(
                taskInfo.getTaskId(),
                Protos.TaskState.TASK_LOST);
        stateStore.storeStatus(taskInfo.getName(), failedStatus);

        // Mark the pod instance as permanently failed.
        FailureUtils.setPermanentlyFailed(stateStore, podInstance);
        recommendations = evaluator.evaluate(podInstanceRequirement, Arrays.asList(sufficientOffer));

        // A new deployment replaces the prior one above.
        Assert.assertEquals(recommendations.toString(), 9, recommendations.size());
    }

    @Test
    public void testReplaceDeployStep() throws Exception {
        ServiceSpec serviceSpec = getServiceSpec("valid-minimal-volume.yml");

        PodSpec podSpec = serviceSpec.getPods().get(0);
        PodInstance podInstance = new DefaultPodInstance(podSpec, 0);
        PodInstanceRequirement podInstanceRequirement =
                PodInstanceRequirement.newBuilder(podInstance, Arrays.asList("task-name")).build();
        DeploymentStep deploymentStep = new DeploymentStep("test-step", podInstanceRequirement, stateStore);

        Offer sufficientOffer = OfferTestUtils.getCompleteOffer(Arrays.asList(
                ResourceTestUtils.getUnreservedCpus(3.0),
                ResourceTestUtils.getUnreservedMem(1024),
                ResourceTestUtils.getUnreservedDisk(500.0)));

        List<OfferRecommendation> recommendations = evaluator.evaluate(
                deploymentStep.start().get(),
                Arrays.asList(sufficientOffer));

        Assert.assertEquals(recommendations.toString(), 8, recommendations.size());
        Operation launchOperation = recommendations.get(7).getOperation();
        TaskInfo taskInfo = launchOperation.getLaunchGroup().getTaskGroup().getTasks(0);
        recordOperations(recommendations);

        deploymentStep.updateOfferStatus(recommendations);
        Assert.assertEquals(com.mesosphere.sdk.scheduler.plan.Status.STARTING, deploymentStep.getStatus());

        // Simulate an initial failure to deploy.  Perhaps the CREATE operation failed
        deploymentStep.update(
                TaskStatus.newBuilder()
                        .setTaskId(taskInfo.getTaskId())
                        .setState(TaskState.TASK_ERROR)
                        .build());

        Assert.assertEquals(com.mesosphere.sdk.scheduler.plan.Status.PENDING, deploymentStep.getStatus());
        FailureUtils.setPermanentlyFailed(stateStore, deploymentStep.getPodInstanceRequirement().get().getPodInstance());

        Assert.assertTrue(FailureUtils.isPermanentlyFailed(stateStore.fetchTask(taskInfo.getName()).get()));

        recommendations = evaluator.evaluate(
                deploymentStep.start().get(),
                Arrays.asList(sufficientOffer));
        Assert.assertEquals(recommendations.toString(), 8, recommendations.size());

        Operation operation = recommendations.get(0).getOperation();
        Assert.assertEquals(Operation.Type.RESERVE, operation.getType());
        operation = recommendations.get(1).getOperation();
        Assert.assertEquals(Operation.Type.RESERVE, operation.getType());
        operation = recommendations.get(2).getOperation();
        Assert.assertEquals(Operation.Type.RESERVE, operation.getType());
        operation = recommendations.get(3).getOperation();
        Assert.assertEquals(Operation.Type.CREATE, operation.getType());
        operation = recommendations.get(7).getOperation();
        Assert.assertEquals(Operation.Type.LAUNCH_GROUP, operation.getType());
    }

    @Test
    public void testResourceRefinementSucceeds() throws Exception {
        ResourceRefinementCapabilityContext context = new ResourceRefinementCapabilityContext(Capabilities.getInstance());
        try {
            ServiceSpec serviceSpec = getServiceSpec("resource-refinement.yml");
            Assert.assertEquals(TestConstants.PRE_RESERVED_ROLE, serviceSpec.getPods().get(0).getPreReservedRole());

            Offer sufficientOffer = OfferTestUtils.getCompleteOffer(
                    Arrays.asList(
                            // Include executor resources.
                            ResourceTestUtils.getUnreservedCpus(0.1),
                            ResourceTestUtils.getUnreservedMem(256),
                            ResourceTestUtils.getUnreservedDisk(512),
                            ResourceTestUtils.getUnreservedCpus(3.0)).stream()
                            .map(r -> r.toBuilder()
                                    .setRole(Constants.ANY_ROLE)
                                    .addReservations(
                                            Resource.ReservationInfo.newBuilder()
                                                    .setRole(TestConstants.PRE_RESERVED_ROLE)
                                                    .setType(Resource.ReservationInfo.Type.STATIC))
                                    .build())
                            .collect(Collectors.toList()));

            PodSpec podSpec = serviceSpec.getPods().get(0);
            PodInstance podInstance = new DefaultPodInstance(podSpec, 0);
            List<String> tasksToLaunch = Arrays.asList("test-task");
            PodInstanceRequirement podInstanceRequirement = PodInstanceRequirement.newBuilder(podInstance, tasksToLaunch)
                    .build();

            List<OfferRecommendation> recommendations = evaluator.evaluate(
                    podInstanceRequirement,
                    Arrays.asList(sufficientOffer));
            Assert.assertEquals(5, recommendations.size());

            Operation reserveOperation = recommendations.get(0).getOperation();
            Resource reserveResource = reserveOperation.getReserve().getResources(0);
            Assert.assertEquals(2, reserveResource.getReservationsCount());

            Resource.ReservationInfo preReservation = reserveResource.getReservations(0);
            Assert.assertEquals(Resource.ReservationInfo.Type.STATIC, preReservation.getType());
            Assert.assertEquals(TestConstants.PRE_RESERVED_ROLE, preReservation.getRole());
            Assert.assertFalse(preReservation.hasLabels());

            Resource.ReservationInfo dynamicReservation = reserveResource.getReservations(1);
            Assert.assertEquals(Resource.ReservationInfo.Type.DYNAMIC, dynamicReservation.getType());
            Assert.assertEquals(TestConstants.PRE_RESERVED_ROLE + "/hello-world-role", dynamicReservation.getRole());
            Assert.assertTrue(dynamicReservation.hasLabels());
        } finally {
            context.reset();
        }
    }

    @Test
    public void testResourceRefinementFailsForMissingPreReservation() throws Exception {
        ResourceRefinementCapabilityContext context = new ResourceRefinementCapabilityContext(Capabilities.getInstance());
        try {
            ServiceSpec serviceSpec = getServiceSpec("resource-refinement.yml");
            Assert.assertEquals(TestConstants.PRE_RESERVED_ROLE, serviceSpec.getPods().get(0).getPreReservedRole());

            Offer badOffer = OfferTestUtils.getOffer(
                    Arrays.asList(ResourceTestUtils.getUnreservedCpus(3.0)));

            PodSpec podSpec = serviceSpec.getPods().get(0);
            PodInstance podInstance = new DefaultPodInstance(podSpec, 0);
            List<String> tasksToLaunch = TaskUtils.getTaskNames(podInstance);
            PodInstanceRequirement podInstanceRequirement = PodInstanceRequirement.newBuilder(podInstance, tasksToLaunch)
                    .build();

            List<OfferRecommendation> recommendations = evaluator.evaluate(
                    podInstanceRequirement,
                    Arrays.asList(badOffer));

            Assert.assertEquals(0, recommendations.size());
        } finally {
            context.reset();
        }
    }

    @Test
    public void testResourceRefinementFailsForDifferentPreReservation() throws Exception {
        ResourceRefinementCapabilityContext context = new ResourceRefinementCapabilityContext(Capabilities.getInstance());
        try {
            ServiceSpec serviceSpec = getServiceSpec("resource-refinement.yml");
            Assert.assertEquals(TestConstants.PRE_RESERVED_ROLE, serviceSpec.getPods().get(0).getPreReservedRole());

            Offer badOffer = OfferTestUtils.getOffer(
                    Arrays.asList(
                            ResourceTestUtils.getUnreservedCpus(3.0).toBuilder()
                                    .setRole(Constants.ANY_ROLE)
                                    .addReservations(
                                            Resource.ReservationInfo.newBuilder()
                                                    .setRole("different-role")
                                                    .setType(Resource.ReservationInfo.Type.STATIC))
                                    .build()));

            PodSpec podSpec = serviceSpec.getPods().get(0);
            PodInstance podInstance = new DefaultPodInstance(podSpec, 0);
            List<String> tasksToLaunch = Arrays.asList("test-task");
            PodInstanceRequirement podInstanceRequirement = PodInstanceRequirement.newBuilder(podInstance, tasksToLaunch)
                    .build();

            List<OfferRecommendation> recommendations = evaluator.evaluate(
                    podInstanceRequirement,
                    Arrays.asList(badOffer));

            Assert.assertEquals(0, recommendations.size());
        } finally {
            context.reset();
        }
    }

    /**
     * If recovery is NOT taking place, the target configuration defined in the ConfigStore
     * which is used to construct the OfferEvaluator should be used.
     */
    @Test
    public void testGetTargetconfigRecoveryTypeNone() {
        PodInstanceRequirement podInstanceRequirement =
                PodInstanceRequirement.newBuilder(
                        PodInstanceRequirementTestUtils.getCpuRequirement(1.0))
                        .recoveryType(RecoveryType.NONE)
                        .build();

        Assert.assertEquals(
                targetConfig,
                evaluator.getTargetConfig(podInstanceRequirement, Arrays.asList(TestConstants.TASK_INFO)));
    }

    /**
     * If recovery is taking place but no Tasks have ever been launched in this pod (logical impossibility),
     * the target configuration defined in the ConfigStore which is used to construct the OfferEvaluator should be used.
     */
    @Test
    public void testGetTargetconfigRecoveryEmptyTaskCollection() {
        PodInstanceRequirement podInstanceRequirement =
                PodInstanceRequirement.newBuilder(
                        PodInstanceRequirementTestUtils.getCpuRequirement(1.0))
                        .recoveryType(RecoveryType.TRANSIENT)
                        .build();

        Assert.assertEquals(
                targetConfig,
                evaluator.getTargetConfig(podInstanceRequirement, Collections.emptyList()));
    }

    /**
     * If recovery is taking place but a Task has somehow failed to have its target config set, the
     * ConfigStore / OfferEvaluator's target config should be used.
     */
    @Test
    public void testGetTargetconfigRecoveryTypeAnyMissingLabel() {
        PodInstanceRequirement podInstanceRequirement =
                PodInstanceRequirement.newBuilder(
                        PodInstanceRequirementTestUtils.getCpuRequirement(1.0))
                        .recoveryType(RecoveryType.TRANSIENT)
                        .build();

        Assert.assertEquals(
                targetConfig,
                evaluator.getTargetConfig(podInstanceRequirement, Arrays.asList(TestConstants.TASK_INFO)));
    }

    /**
     * If recovery is taking place and a target config is properly set on the task, its target config should
     * be used, not the ConfigStore / OfferEvaluator's target config.
     */
    @Test
    public void testGetTargetconfigRecoveryTypeAny() {
        PodInstanceRequirement podInstanceRequirement =
                PodInstanceRequirement.newBuilder(
                        PodInstanceRequirementTestUtils.getCpuRequirement(1.0))
                        .recoveryType(RecoveryType.TRANSIENT)
                        .build();

        UUID taskConfig = UUID.randomUUID();
        TaskInfo taskInfo = TestConstants.TASK_INFO.toBuilder().setLabels(
                new TaskLabelWriter(TestConstants.TASK_INFO)
                        .setTargetConfiguration(taskConfig)
                        .toProto())
                .build();

        Assert.assertNotEquals(
                targetConfig,
                evaluator.getTargetConfig(podInstanceRequirement, Arrays.asList(taskInfo)));
        Assert.assertEquals(
                taskConfig,
                evaluator.getTargetConfig(podInstanceRequirement, Arrays.asList(taskInfo)));
    }

    @Test
    public void testLogOutcomeSingleChild() {
        EvaluationOutcome child = EvaluationOutcome.pass(this, "CHILD").build();
        EvaluationOutcome parent = EvaluationOutcome
                .pass(this, "PARENT")
                .addChild(child)
                .build();

        StringBuilder builder = new StringBuilder();
        OfferEvaluator.logOutcome(builder, parent, "");
        String log = builder.toString();
        Assert.assertEquals("  PASS(OfferEvaluatorTest): PARENT\n    PASS(OfferEvaluatorTest): CHILD\n", log);
    }

    @Test
    public void testLogOutcomeMultiChild() {
        EvaluationOutcome child = EvaluationOutcome.pass(this, "CHILD").build();
        EvaluationOutcome parent = EvaluationOutcome
                .pass(this, "PARENT")
                .addAllChildren(Arrays.asList(child))
                .build();

        StringBuilder builder = new StringBuilder();
        OfferEvaluator.logOutcome(builder, parent, "");
        String log = builder.toString();
        Assert.assertEquals("  PASS(OfferEvaluatorTest): PARENT\n    PASS(OfferEvaluatorTest): CHILD\n", log);
    }

    private void recordOperations(List<OfferRecommendation> recommendations) throws Exception {
        new PersistentLaunchRecorder(stateStore, serviceSpec).record(recommendations);
    }

    private ServiceSpec getServiceSpec(String specFileName) throws Exception {
        ClassLoader classLoader = getClass().getClassLoader();
        File file = new File(classLoader.getResource(specFileName).getFile());
        return DefaultServiceSpec.newGenerator(file, SCHEDULER_CONFIG).build();
    }

    static void validateRole(Resource resource) {
        if (Capabilities.getInstance().supportsPreReservedResources()) {
            Assert.assertEquals(Constants.ANY_ROLE, resource.getRole());
        } else {
            Assert.assertEquals(TestConstants.ROLE, resource.getRole());
        }
    }
}<|MERGE_RESOLUTION|>--- conflicted
+++ resolved
@@ -59,14 +59,8 @@
         Assert.assertEquals(Operation.Type.LAUNCH_GROUP, launchOperation.getType());
         Assert.assertEquals(getResourceId(reserveResource), getResourceId(launchResource));
 
-<<<<<<< HEAD
-        String prefix = TestConstants.POD_TYPE + "__";
-        Assert.assertTrue(executorId.startsWith(prefix));
-        Assert.assertEquals(prefix.length() + UUID.randomUUID().toString().length(), executorId.length());
-=======
         Protos.ExecutorID executorId = launchOperation.getLaunchGroup().getExecutor().getExecutorId();
         Assert.assertEquals(TestConstants.POD_TYPE, CommonIdUtils.toExecutorName(executorId));
->>>>>>> ae5cc5c3
     }
 
     private Collection<Resource> getExpectedExecutorResources(ExecutorInfo executorInfo) {
